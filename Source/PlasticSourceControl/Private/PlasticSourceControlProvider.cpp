// Copyright Unity Technologies

#include "PlasticSourceControlProvider.h"

#include "PlasticSourceControlChangelistState.h"
#include "PlasticSourceControlCommand.h"
#include "PlasticSourceControlOperations.h"
#include "PlasticSourceControlProjectSettings.h"
#include "PlasticSourceControlSettings.h"
#include "PlasticSourceControlShell.h"
#include "PlasticSourceControlState.h"
#include "PlasticSourceControlUtils.h"
#include "SPlasticSourceControlSettings.h"

#include "ISourceControlModule.h"
#include "Logging/MessageLog.h"
#include "ScopedSourceControlProgress.h"
#include "SourceControlHelpers.h"
#include "SourceControlOperations.h"
#include "Interfaces/IPluginManager.h"

#include "Algo/Transform.h"
#include "Misc/Paths.h"
#include "Misc/MessageDialog.h"
#include "HAL/PlatformProcess.h"
#include "Misc/QueuedThreadPool.h"
#include "UObject/ObjectSaveContext.h"
#include "UObject/SavePackage.h"

#define LOCTEXT_NAMESPACE "PlasticSourceControl"

static FName ProviderName("Plastic SCM");

FPlasticSourceControlProvider::FPlasticSourceControlProvider()
{
	PlasticSourceControlSettings.LoadSettings();
	
	UPackage::PackageSavedWithContextEvent.AddRaw(this, &FPlasticSourceControlProvider::HandlePackageSaved);
}

FPlasticSourceControlProvider::~FPlasticSourceControlProvider()
{
	UPackage::PackageSavedWithContextEvent.RemoveAll(this);
}

void FPlasticSourceControlProvider::Init(bool bForceConnection)
{
	// Init() is called multiple times at startup: do not check Unity Version Control each time
	if (!bPlasticAvailable)
	{
		const TSharedPtr<IPlugin> Plugin = IPluginManager::Get().FindPlugin(TEXT("PlasticSourceControl"));
		if (Plugin.IsValid())
		{
			PluginVersion = Plugin->GetDescriptor().VersionName;
			UE_LOG(LogSourceControl, Log, TEXT("Unity Version Control (formerly Plastic SCM) plugin '%s'"), *PluginVersion);
		}

		CheckPlasticAvailability();

		// Override the source control logs verbosity level if needed based on settings
		if (AccessSettings().GetEnableVerboseLogs())
		{
			PlasticSourceControlUtils::SwitchVerboseLogs(true);
		}
	}

	if (bForceConnection && bPlasticAvailable && bWorkspaceFound && !bServerAvailable)
	{
		// Execute a 'checkconnection' command to set bServerAvailable based on the connectivity of the server
		TArray<FString> InfoMessages, ErrorMessages;
		TArray<FString> Parameters;
		if (PlasticSourceControlUtils::GetWorkspaceInfo(BranchName, RepositoryName, ServerUrl, ErrorMessages))
		{
			Parameters.Add(FString::Printf(TEXT("--server=%s"), *ServerUrl));
		}
		// TODO check how long this takes, I suspect that it's much faster than the later call to "status" in the "Connect" operation; check on bigger projects!
		bServerAvailable = PlasticSourceControlUtils::RunCommand(TEXT("checkconnection"), Parameters, TArray<FString>(), InfoMessages, ErrorMessages);
		if (!bServerAvailable)
		{
			FMessageLog SourceControlLog("SourceControl");
			for (const FString& ErrorMessage : ErrorMessages)
			{
				SourceControlLog.Error(FText::FromString(ErrorMessage));
			}
		}
	}
}

void FPlasticSourceControlProvider::CheckPlasticAvailability()
{
	FString PathToPlasticBinary = AccessSettings().GetBinaryPath();
	if (PathToPlasticBinary.IsEmpty())
	{
		bPlasticAvailable = false;

		// Try to find cm binary, and update settings accordingly
		PathToPlasticBinary = PlasticSourceControlUtils::FindPlasticBinaryPath();
		if (!PathToPlasticBinary.IsEmpty())
		{
			AccessSettings().SetBinaryPath(PathToPlasticBinary);
		}
	}

	if (!PathToPlasticBinary.IsEmpty())
	{
		const FString PathToProjectDir = FPaths::ConvertRelativePathToFull(FPaths::ProjectDir());

		// Launch the Unity Version Control cli shell on the background to issue all commands during this session
		bPlasticAvailable = PlasticSourceControlShell::Launch(PathToPlasticBinary, PathToProjectDir);
		if (!bPlasticAvailable)
		{
			return;
		}

		bPlasticAvailable = PlasticSourceControlUtils::GetPlasticScmVersion(PlasticScmVersion);
		if (!bPlasticAvailable)
		{
			return;
		}

		FString ActualPathToPlasticBinary;
		PlasticSourceControlUtils::GetCmLocation(ActualPathToPlasticBinary);

<<<<<<< HEAD
		// Find the path to the root Plastic directory (if any, else uses the ProjectDir)
=======
		// Find the path to the workspace directory (if any, else uses the ProjectDir)
>>>>>>> d66b5a0b
		bWorkspaceFound = PlasticSourceControlUtils::GetWorkspacePath(PathToProjectDir, PathToWorkspaceRoot);

		bUsesLocalReadOnlyState = PlasticSourceControlUtils::GetConfigSetFilesAsReadOnly();

		// Get user name (from the global Unity Version Control client config)
		PlasticSourceControlUtils::GetUserName(UserName);

		// Register Console Commands
		PlasticSourceControlConsole.Register();

		if (!bWorkspaceFound)
		{
			// This info message is only useful here, if bPlasticAvailable, for the Login window
			FFormatNamedArguments Args;
			Args.Add(TEXT("WorkspacePath"), FText::FromString(PathToWorkspaceRoot));
			FMessageLog("SourceControl").Info(FText::Format(LOCTEXT("NotInAWorkspace", "{WorkspacePath} is not in a workspace."), Args));
		}
	}
}

void FPlasticSourceControlProvider::Close()
{
	// clear the cache
	StateCache.Empty();
	// terminate the background 'cm shell' process and associated pipes
	PlasticSourceControlShell::Terminate();
	// Remove all extensions to the "Source Control" menu in the Editor Toolbar
	PlasticSourceControlMenu.Unregister();
	// Unregister Console Commands
	PlasticSourceControlConsole.Unregister();

	bServerAvailable = false;
	bPlasticAvailable = false;
	bWorkspaceFound = false;
	UserName.Empty();
}

TSharedRef<FPlasticSourceControlState, ESPMode::ThreadSafe> FPlasticSourceControlProvider::GetStateInternal(const FString& InFilename)
{
	TSharedRef<FPlasticSourceControlState, ESPMode::ThreadSafe>* State = StateCache.Find(InFilename);
	if (State != NULL)
	{
		// found cached item
		return (*State);
	}
	else
	{
		// cache an unknown state for this item
#if ENGINE_MAJOR_VERSION == 4
		TSharedRef<FPlasticSourceControlState, ESPMode::ThreadSafe> NewState = MakeShareable(new FPlasticSourceControlState(FString(InFilename)));
#elif ENGINE_MAJOR_VERSION == 5
		TSharedRef<FPlasticSourceControlState, ESPMode::ThreadSafe> NewState = MakeShared<FPlasticSourceControlState>(FString(InFilename));
#endif
		StateCache.Add(InFilename, NewState);
		return NewState;
	}
}

#if ENGINE_MAJOR_VERSION == 5
TSharedRef<FPlasticSourceControlChangelistState, ESPMode::ThreadSafe> FPlasticSourceControlProvider::GetStateInternal(const FPlasticSourceControlChangelist& InChangelist)
{
	TSharedRef<FPlasticSourceControlChangelistState, ESPMode::ThreadSafe>* State = ChangelistsStateCache.Find(InChangelist);
	if (State != NULL)
	{
		// found cached item
		return (*State);
	}
	else
	{
		// cache an unknown state for this item
		TSharedRef<FPlasticSourceControlChangelistState, ESPMode::ThreadSafe> NewState = MakeShared<FPlasticSourceControlChangelistState>(InChangelist);
		ChangelistsStateCache.Add(InChangelist, NewState);
		return NewState;
	}
}
#endif

// Note: called once for each asset being saved, which can be hundreds in the case of a map using One File Per Actor (OFPA) in UE5
void FPlasticSourceControlProvider::HandlePackageSaved(const FString& InPackageFilename, UPackage* InPackage, FObjectPostSaveContext InObjectSaveContext)
{
	const FString AbsoluteFilename = FPaths::ConvertRelativePathToFull(InPackageFilename);
	auto FileState = GetStateInternal(AbsoluteFilename);

	// Note: the Editor doesn't ask to refresh the source control status of an asset after it is saved, only *before* (to check that it's possible to save)
	// So when an asset with no change is saved, update its state in cache to record the fact that the asset is now changed.
	if (FileState->WorkspaceState == EWorkspaceState::Controlled)
	{
		// Note that updating the state in cache isn't enough to refresh the status icon in the Content Browser (since the Editor isn't made aware of the change)
		// but source control operations are working as expected (eg. "Checkin" and "Revert" are available in the context menu)
		FileState->WorkspaceState = EWorkspaceState::Changed; // The icon will only appears later when the UI is refreshed (eg switching directory in the Content Browser)
	}
	else if (FileState->WorkspaceState == EWorkspaceState::CheckedOutUnchanged)
	{
		FileState->WorkspaceState = EWorkspaceState::CheckedOutChanged; // In this case the "CheckedOut" icon is already displayed (both states are using the same status icon)
	}
}

FText FPlasticSourceControlProvider::GetStatusText() const
{
	FFormatNamedArguments Args;
	Args.Add(TEXT("PlasticScmVersion"), FText::FromString(PlasticScmVersion.String));
	Args.Add(TEXT("PluginVersion"), FText::FromString(PluginVersion));
	Args.Add(TEXT("WorkspacePath"), FText::FromString(PathToWorkspaceRoot));
	Args.Add(TEXT("WorkspaceName"), FText::FromString(WorkspaceName));
	Args.Add(TEXT("BranchName"), FText::FromString(BranchName));
	// Detect special case for a partial checkout (CS:-1 in Gluon mode)!
	if (IsPartialWorkspace())
	{
		Args.Add(TEXT("ChangesetNumber"), FText::FromString(FString::Printf(TEXT("N/A  (Gluon partial workspace)"))));
	}
	else
	{
		Args.Add(TEXT("ChangesetNumber"), FText::FromString(FString::Printf(TEXT("%d  (regular full workspace)"), ChangesetNumber)));
	}
	Args.Add(TEXT("UserName"), FText::FromString(UserName));
	const FString DisplayName = PlasticSourceControlUtils::UserNameToDisplayName(UserName);
	if (DisplayName != UserName)
	{
		Args.Add(TEXT("DisplayName"), FText::FromString(TEXT("(Display: ") + DisplayName + TEXT(")")));
	}
	else
	{
		Args.Add(TEXT("DisplayName"), FText::GetEmpty());
	}

	FText FormattedError;
	TArray<FString> RecentErrors = GetLastErrors();
	if (RecentErrors.Num() > 0)
	{
		FFormatNamedArguments ErrorArgs;
		ErrorArgs.Add(TEXT("ErrorText"), FText::FromString(RecentErrors[0]));

		FormattedError = FText::Format(LOCTEXT("PlasticErrorStatusText", "Error: {ErrorText} {UserName}\n\n"), ErrorArgs);
	}
	Args.Add(TEXT("ErrorText"), FormattedError);

	return FText::Format(LOCTEXT("PlasticStatusText", "{ErrorText}Unity Version Control (formerly Plastic SCM) {PlasticScmVersion}\t(plugin v{PluginVersion})\nWorkspace: {WorkspaceName}  ({WorkspacePath})\n{BranchName}\nChangeset: {ChangesetNumber}\nUser: '{UserName}'  {DisplayName}"), Args);
}

/** Quick check if source control is enabled. Specifically, it returns true if a source control provider is set (regardless of whether the provider is available) and false if no provider is set. So all providers except the stub DefaultSourceProvider will return true. */
bool FPlasticSourceControlProvider::IsEnabled() const
{
	return true;
}

/** Quick check if source control is available for use (return whether the server is available or not) */
bool FPlasticSourceControlProvider::IsAvailable() const
{
	return bServerAvailable;
}

const FName& FPlasticSourceControlProvider::GetName(void) const
{
	return ProviderName;
}

void FPlasticSourceControlProvider::SetLastErrors(const TArray<FString>& InErrors)
{
	FScopeLock Lock(&LastErrorsCriticalSection);
	LastErrors = InErrors;
}

TArray<FString> FPlasticSourceControlProvider::GetLastErrors() const
{
	FScopeLock Lock(&LastErrorsCriticalSection);
	TArray<FString> Result = LastErrors;
	return Result;
}

ECommandResult::Type FPlasticSourceControlProvider::GetState(const TArray<FString>& InFiles, TArray< TSharedRef<ISourceControlState, ESPMode::ThreadSafe> >& OutState, EStateCacheUsage::Type InStateCacheUsage)
{
	if (!IsEnabled())
	{
		return ECommandResult::Failed;
	}

	const TArray<FString> AbsoluteFiles = SourceControlHelpers::AbsoluteFilenames(InFiles);

	if (InStateCacheUsage == EStateCacheUsage::ForceUpdate)
	{
		UE_LOG(LogSourceControl, Log, TEXT("GetState: ForceUpdate"));
		Execute(ISourceControlOperation::Create<FUpdateStatus>(), AbsoluteFiles);
	}

	for (const FString& AbsoluteFile : AbsoluteFiles)
	{
		OutState.Add(GetStateInternal(AbsoluteFile));
	}

	return ECommandResult::Succeeded;
}

#if ENGINE_MAJOR_VERSION == 5
ECommandResult::Type FPlasticSourceControlProvider::GetState(const TArray<FSourceControlChangelistRef>& InChangelists, TArray<FSourceControlChangelistStateRef>& OutState, EStateCacheUsage::Type InStateCacheUsage)
{
	if (!IsEnabled())
	{
		return ECommandResult::Failed;
	}

	if (InStateCacheUsage == EStateCacheUsage::ForceUpdate)
	{
		TSharedRef<class FUpdatePendingChangelistsStatus, ESPMode::ThreadSafe> UpdatePendingChangelistsOperation = ISourceControlOperation::Create<FUpdatePendingChangelistsStatus>();
		UpdatePendingChangelistsOperation->SetChangelistsToUpdate(InChangelists);

		ISourceControlProvider::Execute(UpdatePendingChangelistsOperation, EConcurrency::Synchronous);
	}

	for (FSourceControlChangelistRef Changelist : InChangelists)
	{
		FPlasticSourceControlChangelistRef PlasticChangelist = StaticCastSharedRef<FPlasticSourceControlChangelist>(Changelist);
		OutState.Add(GetStateInternal(PlasticChangelist.Get()));
	}

	return ECommandResult::Succeeded;
}

bool FPlasticSourceControlProvider::RemoveChangelistFromCache(const FPlasticSourceControlChangelist& Changelist)
{
	return ChangelistsStateCache.Remove(Changelist) > 0;
}

TArray<FSourceControlChangelistStateRef> FPlasticSourceControlProvider::GetCachedStateByPredicate(TFunctionRef<bool(const FSourceControlChangelistStateRef&)> Predicate) const
{
	TArray<FSourceControlChangelistStateRef> Result;
	for (const auto& CacheItem : ChangelistsStateCache)
	{
		FSourceControlChangelistStateRef State = CacheItem.Value;
		if (Predicate(State))
		{
			Result.Add(State);
		}
	}
	return Result;
}
#endif

TArray<FSourceControlStateRef> FPlasticSourceControlProvider::GetCachedStateByPredicate(TFunctionRef<bool(const FSourceControlStateRef&)> Predicate) const
{
	TArray<FSourceControlStateRef> Result;
	for (const auto& CacheItem : StateCache)
	{
		FSourceControlStateRef State = CacheItem.Value;
		if (Predicate(State))
		{
			Result.Add(State);
		}
	}
	return Result;
}

bool FPlasticSourceControlProvider::RemoveFileFromCache(const FString& Filename)
{
	return StateCache.Remove(Filename) > 0;
}

FDelegateHandle FPlasticSourceControlProvider::RegisterSourceControlStateChanged_Handle(const FSourceControlStateChanged::FDelegate& SourceControlStateChanged)
{
	return OnSourceControlStateChanged.Add(SourceControlStateChanged);
}

void FPlasticSourceControlProvider::UnregisterSourceControlStateChanged_Handle(FDelegateHandle Handle)
{
	OnSourceControlStateChanged.Remove(Handle);
}

#if ENGINE_MAJOR_VERSION == 5
	ECommandResult::Type FPlasticSourceControlProvider::Execute(const FSourceControlOperationRef& InOperation, FSourceControlChangelistPtr InChangelist, const TArray<FString>& InFiles, EConcurrency::Type InConcurrency, const FSourceControlOperationComplete& InOperationCompleteDelegate)
#else
	ECommandResult::Type FPlasticSourceControlProvider::Execute(const FSourceControlOperationRef& InOperation, const TArray<FString>& InFiles,	EConcurrency::Type InConcurrency, const FSourceControlOperationComplete& InOperationCompleteDelegate)
#endif
{
	if (!bWorkspaceFound && !(InOperation->GetName() == "Connect") && !(InOperation->GetName() == "MakeWorkspace"))
	{
		UE_LOG(LogSourceControl, Warning, TEXT("'%s': only Connect operation allowed without a workspace"), *InOperation->GetName().ToString());
		InOperationCompleteDelegate.ExecuteIfBound(InOperation, ECommandResult::Failed);
		return ECommandResult::Failed;
	}

	// Query to see if we allow this operation
	TSharedPtr<IPlasticSourceControlWorker, ESPMode::ThreadSafe> Worker = CreateWorker(InOperation->GetName());
	if (!Worker.IsValid())
	{
		// this operation is unsupported by this source control provider
		FFormatNamedArguments Arguments;
		Arguments.Add(TEXT("OperationName"), FText::FromName(InOperation->GetName()));
		Arguments.Add(TEXT("ProviderName"), FText::FromName(GetName()));
#if ENGINE_MAJOR_VERSION == 5 && ENGINE_MINOR_VERSION >= 2
		FMessageLog("SourceControl").Error(FText::Format(LOCTEXT("UnsupportedOperation", "Operation '{OperationName}' not supported by revision control provider '{ProviderName}'"), Arguments));
#else
		FMessageLog("SourceControl").Error(FText::Format(LOCTEXT("UnsupportedOperation", "Operation '{OperationName}' not supported by source control provider '{ProviderName}'"), Arguments));
#endif
		return ECommandResult::Failed;
	}

	FPlasticSourceControlCommand* Command = new FPlasticSourceControlCommand(InOperation, Worker.ToSharedRef());
	Command->Files = SourceControlHelpers::AbsoluteFilenames(InFiles);
	Command->OperationCompleteDelegate = InOperationCompleteDelegate;

#if ENGINE_MAJOR_VERSION == 5
	TSharedPtr<FPlasticSourceControlChangelist, ESPMode::ThreadSafe> ChangelistPtr = StaticCastSharedPtr<FPlasticSourceControlChangelist>(InChangelist);
	Command->Changelist = ChangelistPtr ? ChangelistPtr.ToSharedRef().Get() : FPlasticSourceControlChangelist();
#endif

	// fire off operation
	if (InConcurrency == EConcurrency::Synchronous)
	{
		Command->bAutoDelete = false;

		UE_LOG(LogSourceControl, Log, TEXT("ExecuteSynchronousCommand: %s"), *InOperation->GetName().ToString());
		return ExecuteSynchronousCommand(*Command, InOperation->GetInProgressString());
	}
	else
	{
		Command->bAutoDelete = true;

		UE_LOG(LogSourceControl, Log, TEXT("IssueAsynchronousCommand: %s"), *InOperation->GetName().ToString());
		return IssueCommand(*Command);
	}
}

bool FPlasticSourceControlProvider::CanExecuteOperation(const FSourceControlOperationRef& InOperation) const
{
	return WorkersMap.Find(InOperation->GetName()) != nullptr;
}

bool FPlasticSourceControlProvider::CanCancelOperation(const FSourceControlOperationRef& InOperation) const
{
	return false;
}

void FPlasticSourceControlProvider::CancelOperation(const FSourceControlOperationRef& InOperation)
{
}

bool FPlasticSourceControlProvider::UsesLocalReadOnlyState() const
{
	return bUsesLocalReadOnlyState;
}

bool FPlasticSourceControlProvider::UsesChangelists() const
{
	// We don't want to show ChangeList column anymore (Unity Version Control term would be ChangeSet) BUT we need this to display the changelists in the source control menu
	return true;
}

bool FPlasticSourceControlProvider::UsesUncontrolledChangelists() const
{
	return true;
}

bool FPlasticSourceControlProvider::UsesCheckout() const
{
	return GetDefault<UPlasticSourceControlProjectSettings>()->bPromptForCheckoutOnChange;
}

bool FPlasticSourceControlProvider::UsesFileRevisions() const
{
#if ENGINE_MAJOR_VERSION == 5 && ENGINE_MINOR_VERSION >= 2

	// Only a Partial/Gluon workspace can sync/update files individually, operating on revisions (can use the context menu)
	// while a regular workspace can only update all the files as a whole, operating at the changeset level (requires the global menu)
	return IsPartialWorkspace();

#else
	// This API introduced in UE5.1 was broken (preventing the user to use the source control context menu for checkin,
	// as well as selecting what files to submit in the global Submit Content window)
	// but is now fixed in UE5.2 through the use of the new following UsesSnapshots() API
	return true;

#endif
}

bool FPlasticSourceControlProvider::UsesSnapshots() const
{
	return false;
}

bool FPlasticSourceControlProvider::AllowsDiffAgainstDepot() const
{
	return true;
}

TOptional<bool> FPlasticSourceControlProvider::IsAtLatestRevision() const
{
	return TOptional<bool>(); // NOTE: used by code in UE5's Status Bar but currently dormant as far as I can tell
}

TOptional<int> FPlasticSourceControlProvider::GetNumLocalChanges() const
{
	return TOptional<int>(); // NOTE: used by code in UE5's Status Bar but currently dormant as far as I can tell
}

TSharedPtr<IPlasticSourceControlWorker, ESPMode::ThreadSafe> FPlasticSourceControlProvider::CreateWorker(const FName& InOperationName)
{
	const FGetPlasticSourceControlWorker* Operation = WorkersMap.Find(InOperationName);
	if (Operation != nullptr)
	{
		return Operation->Execute(*this);
	}

	return nullptr;
}

void FPlasticSourceControlProvider::RegisterWorker(const FName& InName, const FGetPlasticSourceControlWorker& InDelegate)
{
	WorkersMap.Add(InName, InDelegate);
}

void FPlasticSourceControlProvider::OutputCommandMessages(const FPlasticSourceControlCommand& InCommand) const
{
	FMessageLog SourceControlLog("SourceControl");

	for (const FString& ErrorMessage : InCommand.ErrorMessages)
	{
		SourceControlLog.Error(FText::FromString(ErrorMessage));
	}

	for (const FString& InfoMessage : InCommand.InfoMessages)
	{
		SourceControlLog.Info(FText::FromString(InfoMessage));
	}
}

void FPlasticSourceControlProvider::UpdateWorkspaceStatus(const class FPlasticSourceControlCommand& InCommand)
{
	if (InCommand.Operation->GetName() == "Connect")
	{
		// Is connection successful?
		bServerAvailable = InCommand.bCommandSuccessful;
		bWorkspaceFound = !InCommand.WorkspaceName.IsEmpty();

		WorkspaceName = InCommand.WorkspaceName;
		RepositoryName = InCommand.RepositoryName;
		ServerUrl = InCommand.ServerUrl;

		// only pop-up errors when running in full Editor, not in command line scripts
		if (!IsRunningCommandlet())
		{
			if (bPlasticAvailable)
			{
				if (PlasticScmVersion < PlasticSourceControlUtils::GetOldestSupportedPlasticScmVersion())
				{
					FFormatNamedArguments Args;
					Args.Add(TEXT("PlasticScmVersion"), FText::FromString(PlasticScmVersion.String));
					Args.Add(TEXT("OldestSupportedPlasticScmVersion"), FText::FromString(PlasticSourceControlUtils::GetOldestSupportedPlasticScmVersion().String));
					const FText UnsuportedVersionWarning = FText::Format(LOCTEXT("Plastic_UnsuportedVersion", "Unity Version Control {PlasticScmVersion} is not supported anymore by this plugin.\nUnity Version Control {OldestSupportedPlasticScmVersion} or a more recent version is required.\nPlease upgrade to the latest version."), Args);
					FMessageLog("SourceControl").Warning(UnsuportedVersionWarning);
					FMessageDialog::Open(EAppMsgType::Ok, UnsuportedVersionWarning);
				}
			}
			else if (InCommand.ErrorMessages.Num() > 0)
			{
				FMessageDialog::Open(EAppMsgType::Ok, FText::FromString(InCommand.ErrorMessages[0]));
			}
		}

		if (bWorkspaceFound)
		{
			// Extend the "Source Control" menu in the Editor Toolbar on each successful connection
			PlasticSourceControlMenu.Unregister(); // cleanup for any previous connection
			PlasticSourceControlMenu.Register();
		}

		SetLastErrors(InCommand.ErrorMessages);
	}
	else if (InCommand.bConnectionDropped)
	{
		// checkconnection failed on UpdateStatus
		bServerAvailable = false;

		SetLastErrors(InCommand.ErrorMessages);
	}
	else if (!bServerAvailable)
	{
		bServerAvailable = InCommand.bCommandSuccessful;
		if (bServerAvailable)
		{
			SetLastErrors(TArray<FString>());
		}
	}

	// And for all operations running UpdateStatus, get Changeset and Branch informations:
	if (InCommand.ChangesetNumber != 0)
	{
		ChangesetNumber = InCommand.ChangesetNumber;
	}
	if (!InCommand.BranchName.IsEmpty())
	{
		BranchName = InCommand.BranchName;
	}
}

void FPlasticSourceControlProvider::Tick()
{
	TRACE_CPUPROFILER_EVENT_SCOPE(FPlasticSourceControlProvider::Tick);

	bool bStatesUpdated = false;
	for (int32 CommandIndex = 0; CommandIndex < CommandQueue.Num(); ++CommandIndex)
	{
		FPlasticSourceControlCommand& Command = *CommandQueue[CommandIndex];
		if (Command.bExecuteProcessed)
		{
			// Remove command from the queue
			CommandQueue.RemoveAt(CommandIndex);

			// Update workspace status and connection state on Connect and UpdateStatus operations
			UpdateWorkspaceStatus(Command);

			// let command update the states of any files
			bStatesUpdated |= Command.Worker->UpdateStates();

			// dump any messages to output log
			OutputCommandMessages(Command);

			if (Command.Files.Num() > 1)
			{
				UE_LOG(LogSourceControl, Log, TEXT("%s of %d files processed in %.3lfs"), *Command.Operation->GetName().ToString(), Command.Files.Num(), (FPlatformTime::Seconds() - Command.StartTimestamp));
			}
			else if (Command.Files.Num() == 1)
			{
				UE_LOG(LogSourceControl, Log, TEXT("%s of %s processed in %.3lfs"), *Command.Operation->GetName().ToString(), *Command.Files[0], (FPlatformTime::Seconds() - Command.StartTimestamp));
			}
			else
			{
				UE_LOG(LogSourceControl, Log, TEXT("%s processed in %.3lfs"), *Command.Operation->GetName().ToString(), (FPlatformTime::Seconds() - Command.StartTimestamp));
			}

			// run the completion delegate callback if we have one bound
			ECommandResult::Type Result = Command.bCommandSuccessful ? ECommandResult::Succeeded : ECommandResult::Failed;
			Command.OperationCompleteDelegate.ExecuteIfBound(Command.Operation, Result);

			// commands that are left in the array during a tick need to be deleted
			if (Command.bAutoDelete)
			{
				// Only delete commands that are not running 'synchronously'
				delete &Command;
			}

			// only do one command per tick loop, as we don't want concurrent modification
			// of the command queue (which can happen in the completion delegate)
			break;
		}
	}

	if (bStatesUpdated)
	{
		TRACE_CPUPROFILER_EVENT_SCOPE(FPlasticSourceControlProvider::Tick::BroadcastStateUpdate);
		OnSourceControlStateChanged.Broadcast();
	}
}

TArray<TSharedRef<ISourceControlLabel>> FPlasticSourceControlProvider::GetLabels(const FString& InMatchingSpec) const
{
	TArray< TSharedRef<ISourceControlLabel> > Tags;

	// NOTE list labels. Called by CrashDebugHelper() (to remote debug Engine crash)
	//					 and by SourceControlHelpers::AnnotateFile() (to add source file to report)
	// Reserved for internal use by Epic Games with Perforce only
	return Tags;
}

#if ENGINE_MAJOR_VERSION == 5
TArray<FSourceControlChangelistRef> FPlasticSourceControlProvider::GetChangelists(EStateCacheUsage::Type InStateCacheUsage)
{
	if (!IsEnabled())
	{
		return TArray<FSourceControlChangelistRef>();
	}

	if (InStateCacheUsage == EStateCacheUsage::ForceUpdate)
	{
		TSharedRef<class FUpdatePendingChangelistsStatus, ESPMode::ThreadSafe> UpdatePendingChangelistsOperation = ISourceControlOperation::Create<FUpdatePendingChangelistsStatus>();
		UpdatePendingChangelistsOperation->SetUpdateAllChangelists(true);

		ISourceControlProvider::Execute(UpdatePendingChangelistsOperation, EConcurrency::Synchronous);
	}

	TArray<FSourceControlChangelistRef> Changelists;
	Algo::Transform(ChangelistsStateCache, Changelists, [](const auto& Pair) { return MakeShared<FPlasticSourceControlChangelist, ESPMode::ThreadSafe>(Pair.Key); });
	return Changelists;
}
#endif

#if SOURCE_CONTROL_WITH_SLATE
TSharedRef<class SWidget> FPlasticSourceControlProvider::MakeSettingsWidget() const
{
	return SNew(SPlasticSourceControlSettings);
}
#endif

ECommandResult::Type FPlasticSourceControlProvider::ExecuteSynchronousCommand(FPlasticSourceControlCommand& InCommand, const FText& Task)
{
	TRACE_CPUPROFILER_EVENT_SCOPE(FPlasticSourceControlProvider::ExecuteSynchronousCommand);

	ECommandResult::Type Result = ECommandResult::Failed;

	// Display the progress dialog if a string was provided
	{
		FScopedSourceControlProgress Progress(Task);

		// Issue the command asynchronously...
		IssueCommand(InCommand);

		// ... then wait for its completion (thus making it synchronous)
#if ENGINE_MAJOR_VERSION == 4 || ENGINE_MINOR_VERSION < 1
		double LastProgressTimestamp = FPlatformTime::Seconds();
		double ProgressUpdateThreshold = .0;
#endif
		while (!InCommand.bExecuteProcessed)
		{
			// Tick the command queue and update progress.
			Tick();

#if ENGINE_MAJOR_VERSION == 4 || ENGINE_MINOR_VERSION < 1
			const double CurrentTimestamp = FPlatformTime::Seconds();
			const double ElapsedTime = CurrentTimestamp - LastProgressTimestamp;

			// Note: calling too many times Progress.Tick() crashes the GPU Out of Memory
			// We need to reduce the number of calls we make, but we don't want to have the progress bar stuttering horribly
			// So we tart to update it frequently/smoothly, and then we increase the intervals more and more (arithmetic series, with a cap)
			// in order to reduce the video memory usage for very long operation without visual penalty on quicker daily operations.
			if (ElapsedTime > ProgressUpdateThreshold)
			{
#endif
				Progress.Tick();

#if ENGINE_MAJOR_VERSION == 4 || ENGINE_MINOR_VERSION < 1
				LastProgressTimestamp = CurrentTimestamp;
				if (ProgressUpdateThreshold < 0.25)
				{
					ProgressUpdateThreshold += 0.001;
				}
			}
#endif

			// Sleep for a bit so we don't busy-wait so much.
			FPlatformProcess::Sleep(0.01f);
		}

		// always do one more Tick() to make sure the command queue is cleaned up.
		Tick();

		if (InCommand.bCommandSuccessful)
		{
			Result = ECommandResult::Succeeded;
		}
		else
		{
			UE_LOG(LogSourceControl, Error, TEXT("Command '%s' Failed!"), *InCommand.Operation->GetName().ToString());
		}
	}

	// Delete the command now (asynchronous commands are deleted in the Tick() method)
	check(!InCommand.bAutoDelete);

	// ensure commands that are not auto deleted do not end up in the command queue
	if (CommandQueue.Contains(&InCommand))
	{
		CommandQueue.Remove(&InCommand);
	}
	delete &InCommand;

	return Result;
}

ECommandResult::Type FPlasticSourceControlProvider::IssueCommand(FPlasticSourceControlCommand& InCommand)
{
	if (GThreadPool != nullptr)
	{
		// Queue this to our worker thread(s) for resolving
		GThreadPool->AddQueuedWork(&InCommand);
		CommandQueue.Add(&InCommand);
		return ECommandResult::Succeeded;
	}
	else
	{
		return ECommandResult::Failed;
	}
}

#undef LOCTEXT_NAMESPACE
<|MERGE_RESOLUTION|>--- conflicted
+++ resolved
@@ -121,11 +121,7 @@
 		FString ActualPathToPlasticBinary;
 		PlasticSourceControlUtils::GetCmLocation(ActualPathToPlasticBinary);
 
-<<<<<<< HEAD
 		// Find the path to the root Plastic directory (if any, else uses the ProjectDir)
-=======
-		// Find the path to the workspace directory (if any, else uses the ProjectDir)
->>>>>>> d66b5a0b
 		bWorkspaceFound = PlasticSourceControlUtils::GetWorkspacePath(PathToProjectDir, PathToWorkspaceRoot);
 
 		bUsesLocalReadOnlyState = PlasticSourceControlUtils::GetConfigSetFilesAsReadOnly();
